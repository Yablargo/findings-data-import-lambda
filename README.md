<<<<<<< HEAD
# findings-data-import-lambda ƛ #

[![GitHub Build Status](https://github.com/cisagov/findings-data-import-lambda/workflows/build/badge.svg)](https://github.com/cisagov/findings-data-import-lambda/actions)
[![Coverage Status](https://coveralls.io/repos/github/cisagov/findings-data-import-lambda/badge.svg?branch=develop)](https://coveralls.io/github/cisagov/findings-data-import-lambda?branch=develop)
[![Total alerts](https://img.shields.io/lgtm/alerts/g/cisagov/findings-data-import-lambda.svg?logo=lgtm&logoWidth=18)](https://lgtm.com/projects/g/cisagov/findings-data-import-lambda/alerts/)
[![Language grade: Python](https://img.shields.io/lgtm/grade/python/g/cisagov/findings-data-import-lambda.svg?logo=lgtm&logoWidth=18)](https://lgtm.com/projects/g/cisagov/findings-data-import-lambda/context:python)
[![Known Vulnerabilities](https://snyk.io/test/github/cisagov/findings-data-import-lambda/develop/badge.svg)](https://snyk.io/test/github/cisagov/findings-data-import-lambda)

`findings-data-import-lambda` contains code to build an AWS Lambda function
that reads findings data from a JSON file in an S3 bucket and imports it
into a database.

## Example ##
=======
# skeleton-aws-lambda-python #

[![GitHub Build Status](https://github.com/cisagov/skeleton-aws-lambda-python/workflows/build/badge.svg)](https://github.com/cisagov/skeleton-aws-lambda-python/actions)

This is a generic skeleton project that can be used to quickly get a
new [cisagov](https://github.com/cisagov) GitHub
[AWS Lambda](https://aws.amazon.com/lambda/) project using the Python runtimes
started. This skeleton project contains [licensing information](LICENSE), as
well as [pre-commit hooks](https://pre-commit.com) and
[GitHub Actions](https://github.com/features/actions) configurations
appropriate for the major languages that we use.

## Building the base Lambda image ##

The base Lambda image can be built with the following command:

```console
docker compose build
```

This base image is used both to build a deployment package and to run the
Lambda locally.

## Building a deployment package ##

You can build a deployment zip file to use when creating a new AWS Lambda
function with the following command:

```console
docker compose up build_deployment_package
```

This will output the deployment zip file in the root directory.

## Running the Lambda locally ##

The configuration in this repository allows you run the Lambda locally for
testing as long as you do not need explicit permissions for other AWS
services. This can be done with the following command:

```console
docker compose up --detach run_lambda_locally
```

You can then invoke the Lambda using the following:

```console
 curl -XPOST "http://localhost:9000/2015-03-31/functions/function/invocations" -d '{}'
```

The `{}` in the command is the invocation event payload to send to the Lambda
and would be the value given as the `event` argument to the handler.

Once you are finished you can stop the detached container with the following command:

```console
docker compose down
```

## How to update Python dependencies ##

The Python dependencies are maintained using a [Pipenv](https://github.com/pypa/pipenv)
configuration for each supported Python version. Changes to requirements
should be made to the respective `src/py<Python version>/Pipfile`. More
information about the `Pipfile` format can be found [here](https://pipenv.pypa.io/en/latest/basics/#example-pipfile-pipfile-lock).
The accompanying `Pipfile.lock` files contain the specific dependency versions
that will be installed. These files can be updated like so (using the Python
3.9 configuration as an example):

```console
cd src/py3.9
pipenv lock
```
>>>>>>> 4ed8f0a3

Building the AWS Lambda zip file:

```console
cd ~/cisagov/findings-data-import-lambda
docker-compose down
docker-compose build
docker-compose up
```

## Field Mapping ##

The `--field-map` flag is leveraged to dynamically tell the script which fields
to remove and/or change. As the input JSON structure changes, the script is
capable of adapting to new or changing field name requirements. In the JSON
file it follows a key/value methodology, where the key is the original field
name (designated by the "field_to_replace" field in the example below) to find
in the input JSON and the value (designated by the "value_to_replace_field_with"
field in the example below) is the new field name desired. If the value is
blank, the script will remove that JSON element from the record.

### Example Field Map JSON File ###

```json
{
    "field_to_replace": "value_to_replace_field_with",
    "field_to_remove": ""
}
```

## Operational Note ##

This script will attempt to extract the RVA ID from the `RVA ID` field in a record
after field mapping has taken place. It expects the ID found to end in the format
`DDDD`, but allows an increment such that `0123.4` is valid. However, the matched
ID is reduced to the four leading digits in this case.

## Docker Note ##

Please note that the corresponding Docker image _must_ be rebuilt
locally if the script `build.sh` changes.  Given that rebuilding the Docker
image is very fast (due to Docker's caching) if the script has not changed, it
is a very good idea to _always_ run the `docker-compose build` step when
using this tool.

## Contributing ##

We welcome contributions!  Please see [`CONTRIBUTING.md`](CONTRIBUTING.md) for
details.

## License ##

This project is in the worldwide [public domain](LICENSE).

This project is in the public domain within the United States, and
copyright and related rights in the work worldwide are waived through
the [CC0 1.0 Universal public domain
dedication](https://creativecommons.org/publicdomain/zero/1.0/).

All contributions to this project will be released under the CC0
dedication. By submitting a pull request, you are agreeing to comply
with this waiver of copyright interest.<|MERGE_RESOLUTION|>--- conflicted
+++ resolved
@@ -1,29 +1,37 @@
-<<<<<<< HEAD
 # findings-data-import-lambda ƛ #
 
 [![GitHub Build Status](https://github.com/cisagov/findings-data-import-lambda/workflows/build/badge.svg)](https://github.com/cisagov/findings-data-import-lambda/actions)
-[![Coverage Status](https://coveralls.io/repos/github/cisagov/findings-data-import-lambda/badge.svg?branch=develop)](https://coveralls.io/github/cisagov/findings-data-import-lambda?branch=develop)
-[![Total alerts](https://img.shields.io/lgtm/alerts/g/cisagov/findings-data-import-lambda.svg?logo=lgtm&logoWidth=18)](https://lgtm.com/projects/g/cisagov/findings-data-import-lambda/alerts/)
-[![Language grade: Python](https://img.shields.io/lgtm/grade/python/g/cisagov/findings-data-import-lambda.svg?logo=lgtm&logoWidth=18)](https://lgtm.com/projects/g/cisagov/findings-data-import-lambda/context:python)
-[![Known Vulnerabilities](https://snyk.io/test/github/cisagov/findings-data-import-lambda/develop/badge.svg)](https://snyk.io/test/github/cisagov/findings-data-import-lambda)
 
 `findings-data-import-lambda` contains code to build an AWS Lambda function
 that reads findings data from a JSON file in an S3 bucket and imports it
 into a database.
 
-## Example ##
-=======
-# skeleton-aws-lambda-python #
+## Field Mapping ##
 
-[![GitHub Build Status](https://github.com/cisagov/skeleton-aws-lambda-python/workflows/build/badge.svg)](https://github.com/cisagov/skeleton-aws-lambda-python/actions)
+The `--field-map` flag is leveraged to dynamically tell the script which fields
+to remove and/or change. As the input JSON structure changes, the script is
+capable of adapting to new or changing field name requirements. In the JSON
+file it follows a key/value methodology, where the key is the original field
+name (designated by the "field_to_replace" field in the example below) to find
+in the input JSON and the value (designated by the "value_to_replace_field_with"
+field in the example below) is the new field name desired. If the value is
+blank, the script will remove that JSON element from the record.
 
-This is a generic skeleton project that can be used to quickly get a
-new [cisagov](https://github.com/cisagov) GitHub
-[AWS Lambda](https://aws.amazon.com/lambda/) project using the Python runtimes
-started. This skeleton project contains [licensing information](LICENSE), as
-well as [pre-commit hooks](https://pre-commit.com) and
-[GitHub Actions](https://github.com/features/actions) configurations
-appropriate for the major languages that we use.
+### Example Field Map JSON File ###
+
+```json
+{
+    "field_to_replace": "value_to_replace_field_with",
+    "field_to_remove": ""
+}
+```
+
+## Operational Note ##
+
+This script will attempt to extract the RVA ID from the `RVA ID` field in a record
+after field mapping has taken place. It expects the ID found to end in the format
+`DDDD`, but allows an increment such that `0123.4` is valid. However, the matched
+ID is reduced to the four leading digits in this case.
 
 ## Building the base Lambda image ##
 
@@ -86,51 +94,6 @@
 cd src/py3.9
 pipenv lock
 ```
->>>>>>> 4ed8f0a3
-
-Building the AWS Lambda zip file:
-
-```console
-cd ~/cisagov/findings-data-import-lambda
-docker-compose down
-docker-compose build
-docker-compose up
-```
-
-## Field Mapping ##
-
-The `--field-map` flag is leveraged to dynamically tell the script which fields
-to remove and/or change. As the input JSON structure changes, the script is
-capable of adapting to new or changing field name requirements. In the JSON
-file it follows a key/value methodology, where the key is the original field
-name (designated by the "field_to_replace" field in the example below) to find
-in the input JSON and the value (designated by the "value_to_replace_field_with"
-field in the example below) is the new field name desired. If the value is
-blank, the script will remove that JSON element from the record.
-
-### Example Field Map JSON File ###
-
-```json
-{
-    "field_to_replace": "value_to_replace_field_with",
-    "field_to_remove": ""
-}
-```
-
-## Operational Note ##
-
-This script will attempt to extract the RVA ID from the `RVA ID` field in a record
-after field mapping has taken place. It expects the ID found to end in the format
-`DDDD`, but allows an increment such that `0123.4` is valid. However, the matched
-ID is reduced to the four leading digits in this case.
-
-## Docker Note ##
-
-Please note that the corresponding Docker image _must_ be rebuilt
-locally if the script `build.sh` changes.  Given that rebuilding the Docker
-image is very fast (due to Docker's caching) if the script has not changed, it
-is a very good idea to _always_ run the `docker-compose build` step when
-using this tool.
 
 ## Contributing ##
 
