#!/usr/bin/env python3

"""findings_data_import: A tool for extracting, transforming and loading JSON data to Mongo.

The source data is a JSON file stored in an AWS S3 bucket.
The destination of the data is a Mongo database.

Usage:
  findings_data_import --s3-bucket=BUCKET --data-filename=FILE --db-hostname=HOST --field-map=MAP --ssm-db-name=DB --ssm-db-user=USER --ssm-db-password=PASSWORD [--save-failed=FAILED] [--save-succeeded=SUCCEEDED] [--db-port=PORT] [--log-level=LEVEL]
  findings_data_import (-h | --help)

Options:
  -h --help                   Show this message.
  --s3-bucket=BUCKET          The AWS S3 bucket containing the data
                              file.
  --data-filename=FILE        The name of the file containing the
                              data in the S3 bucket above.
  --db-hostname=HOST          The hostname that has the database to store
                              the data in.
  --db-port=PORT              The port that the database server is
                              listening on. [default: 27017]
  --field-map=MAP             The S3 key for the JSON file containing a map of
                              incoming field names to what they should be for
                              the database.
  --save-failed=FAILED        The directory name used for storing unsuccessfully
                              processed files. [default: True]
  --save-succeeded=SUCCEEDED  The directory name used for storing successfully
                              processed files. [default: False]
  --ssm-db-name=DB            The name of the parameter in AWS SSM that holds
                              the name of the database to store the assessment
                              data in.
  --ssm-db-user=USER          The name of the parameter in AWS SSM that holds
                              the database username with write permission to
                              the assessment database.
  --ssm-db-password=PASSWORD  The name of the parameter in AWS SSM that holds
                              the database password for the user with write
                              permission to the assessment database.
  --log-level=LEVEL           If specified, then the log level will be set to
                              the specified value.  Valid values are "debug",
                              "info", "warning", "error", and "critical".
                              [default: warning]
"""

# Standard libraries
<<<<<<< HEAD
import copy
import datetime
=======
from datetime import datetime
>>>>>>> a4be0a7e
import json
import logging
import os
import re
import tempfile
import urllib

# Third-party libraries (install with pip)
from boto3 import client as boto3_client
from botocore.exceptions import ClientError
import docopt
from pymongo import MongoClient

# Local library
from fdi import __version__

SUCCEEDED_FOLDER = "success"
FAILED_FOLDER = "failed"


def import_data(
    s3_bucket=None,
    data_filename=None,
    db_hostname=None,
    db_port="27017",
    field_map=None,
    save_failed=True,
    save_succeeded=False,
    ssm_db_name=None,
    ssm_db_user=None,
    ssm_db_password=None,
    log_level="warning",
):
    """Ingest data from a JSON file in an S3 bucket to a database.

    Parameters
    ----------
    s3_bucket : str
        The AWS S3 bucket containing the data file.

    data_filename : str
        The name of the file containing the data in the S3 bucket
        above.

    db_hostname : str
        The hostname that has the database to store the data in.

    db_port : str
        The port that the database server is listening on. [default: 27017]

    field_map : str
        The S3 key for the JSON file containing a map of incoming field names
        to what they should be for the database.

    save_failed : bool
        Whether or not we should store unsuccessfully processed files

    save_succeeded : bool
        Whether or not we should store successfully processed files

    ssm_db_name : str
        The name of the parameter in AWS SSM that holds the name of the
        database to store the assessment data in.

    ssm_db_user : str
        The name of the parameter in AWS SSM that holds the database username
        with write permission to the assessment database.

    ssm_db_password : str
        The name of the parameter in AWS SSM that holds the database password
        for the user with write permission to the assessment database.

    log_level : str
        If specified, then the log level will be set to the specified value.
        Valid values are "debug", "info", "warning", "error", and "critical".
        [default: warning]

    Returns
    -------
    bool : Returns a boolean indicating if the data import was
    successful.

    """
    # Boto3 clients for S3 and SSM
    s3_client = boto3_client("s3")
    ssm_client = boto3_client("ssm")

    # Securely create a temporary file to store the JSON data in
    temp_file_descriptor, temp_data_filepath = tempfile.mkstemp()

    try:
        # Extract RV ID from filename. The filename is expected to be in the format:
        # <RVA ID>_<any optional information>assessment_data.json
        logging.info(f"Extracting RVA ID from filename for {data_filename}")
        rvaId = data_filename.split("_")[0]

        logging.info(f"Retrieving {data_filename}...")

        # Fetch findings data file from S3 bucket
        s3_client.download_file(
            Bucket=s3_bucket, Key=data_filename, Filename=temp_data_filepath
        )

        # Fetch object for the field_map JSON
        field_map_object = s3_client.get_object(Bucket=s3_bucket, Key=field_map)

        # Load field_map JSONs
        field_map_dict = json.loads(
            field_map_object.get("Body", "{}").read().decode("utf-8")
        )
        logging.info(f"Configuration data loaded from {field_map}")
        logging.debug(f"Configuration data: {field_map_dict}")

        # Load data JSON
        with open(temp_data_filepath) as data_json_file:
            findings_data = json.load(data_json_file)

        logging.info(f"JSON data loaded from {data_filename}.")

        # Fetch database credentials from AWS SSM
        db_info = dict()
        for ssm_param_name, key in (
            (ssm_db_name, "db_name"),
            (ssm_db_user, "username"),
            (ssm_db_password, "password"),
        ):
            response = ssm_client.get_parameter(
                Name=ssm_param_name, WithDecryption=True
            )
            db_info[key] = response["Parameter"]["Value"]

        # Set up database connection
        credPw = urllib.parse.quote(db_info["password"])
        db_uri = (
            f"mongodb://{db_info['username']}:{credPw}@"
            f"{db_hostname}:{db_port}/{db_info['db_name']}"
        )

        # Connect to MongoDB with timeout so Lambda doesn't run over
        db_connection = MongoClient(
            host=db_uri, serverSelectionTimeoutMS=2500, tz_aware=True
        )
        db = db_connection[db_info["db_name"]]
        logging.info(
            f"DB connection set up to {db_hostname}:{db_port}/{db_info['db_name']}"
        )

        processed_findings = 0
        # Iterate through data and save each record to the database
        for finding in findings_data:
            # Replace or rename fields from replacement file
<<<<<<< HEAD
            for field in replacement_fields:
                if field in item.keys():
                    if replacement_fields[field]:
                        item[replacement_fields[field]] = item[field]
                    item.pop(field, None)

            # Grab RVA ID from filename
            item["RVA ID"] = rvaId

            # Remove JSON objects that have fieldnames that don't exist in the collection
            valid = True
            for key in item.keys():
                if key not in unique_collection_fields:
                    logging.info(
                        f"Object fieldname {key} not recognized, skipping record: {item}..."
                    )
                    valid = False
                    break

            # Validate and Correct RV Number (if needed)
            # Skips record if RV number is invalid
            # Validation Rules:
            # - First two letters begin with 'RV'
            # - Ends with four or more digits
            #   * If more than four numbers are present,
            #     it will attempt to read the rest of the
            #     characters as numbers and remove
            #     unnecessary zeros. This will validate
            #     text values with multiple leading zeros.
            correctedRv = copy.deepcopy(item["RVA ID"])
            if correctedRv:
                isValid = re.search(r"RV\\d{4,0}", correctedRv)
                if isValid:
                    matchedRv = isValid.group()
                    matchedRvNumber = matchedRv.replace("RV", "")
                    if matchedRvNumber.isnumeric():
                        item["RVA ID"] = "{:04d}".format(int(matchedRvNumber))
                else:
                    rvaId = item["RVA ID"]
                    logging.warn(f"Invalid RV Number '{rvaId}' was found!")
                    raise Exception(f"Invalid RV Number '{rvaId}' was found!")

            # De-dup (RVA ID and NCATS ID and severity) - Skip duplicate records
            if (
                "RVA ID" in item.keys()
                and "NCATS ID" in item.keys()
                and "Severity" in item.keys()
            ):
                results = db.testTable.find_one(
=======
            for field in field_map_dict:
                if field in finding.keys():
                    if field_map_dict[field]:
                        finding[field_map_dict[field]] = finding[field]
                    finding.pop(field, None)

            # Only process appropriate findings records.
            if "RVA ID" in finding.keys() and "NCATS ID" in finding.keys():
                finding["RVA ID"] = rvaId

                # If the finding already exists, update it with new data.
                # Otherwise insert it as a new document (upsert=True).
                db.findings.find_one_and_update(
>>>>>>> a4be0a7e
                    {
                        "RVA ID": finding["RVA ID"],
                        "NCATS ID": finding["NCATS ID"],
                        "Severity": finding["Severity"],
                    },
                    {"$set": finding},
                    upsert=True,
                )

                processed_findings += 1

        logging.info(
            f"{processed_findings}/{len(findings_data)} documents successfully processed"
        )

        if save_succeeded:
            # Create success folders depending on how processing went
            succeeded_filename = data_filename.replace(
                ".json", f"_{datetime.now().strftime('%Y-%m-%d_%H:%M:%S.%f')}.json"
            )
            key = f"{SUCCEEDED_FOLDER}/{succeeded_filename}"

            # Move data object to success directory
            s3_client.copy_object(
                Bucket=s3_bucket,
                CopySource={"Bucket": s3_bucket, "Key": data_filename},
                Key=key,
            )
            # Delete original object
            s3_client.delete_object(Bucket=s3_bucket, Key=data_filename)

            logging.info(
                f"Moved {data_filename} to the success directory under folder "
                f"name {SUCCEEDED_FOLDER} as {succeeded_filename}"
            )
    except Exception as err:
        logging.error(f"Error Message {type(err)}: {err}")

        if save_failed:
            # Create failure folders depending on how processing went
            failed_filename = data_filename.replace(
                ".json", f"_{datetime.now().strftime('%Y-%m-%d_%H:%M:%S.%f')}.json"
            )
            key = f"{FAILED_FOLDER}/{failed_filename}"

            # Move data object to failure directory
            s3_client.copy_object(
                Bucket=s3_bucket,
                CopySource={"Bucket": s3_bucket, "Key": data_filename},
                Key=key,
            )
            try:
                s3_client.delete_object(Bucket=s3_bucket, Key=data_filename)
            except ClientError as delete_error:
                logging.error(f"Error deleting file with error: {delete_error}")

            logging.error(
                f"Error occurred. Moved {data_filename} to the failed directory"
                f" under folder name {FAILED_FOLDER} as {failed_filename}"
            )
    finally:
        # Delete local temp data file(s) regardless of whether or not
        # any exceptions were thrown in the try block above
        os.remove(temp_data_filepath)
        logging.info(f"Deleted temporary {data_filename} from local filesystem")

    return True


def main():
    """Set up logging and call the import_data function."""
    # Parse command line arguments
    args = docopt.docopt(__doc__, version=__version__)

    # Set up logging
    log_level = args["--log-level"]
    try:
        logging.basicConfig(
            format="%(asctime)-15s %(levelname)s %(message)s", level=log_level.upper()
        )
    except ValueError:
        logging.critical(
            f'"{log_level}" is not a valid logging level.  Possible values '
            "are debug, info, warning, error, and critical."
        )
        return 1

    result = import_data(
        args["--s3-bucket"],
        args["--data-filename"],
        args["--db-hostname"],
        args["--db-port"],
        args["--field-map"],
        args["--save-failed"],
        args["--save-succeeded"],
        args["--ssm-db-name"],
        args["--ssm-db-user"],
        args["--ssm-db-password"],
        args["--log-level"],
    )

    # Stop logging and clean up
    logging.shutdown()

    return result


if __name__ == "__main__":
    main()<|MERGE_RESOLUTION|>--- conflicted
+++ resolved
@@ -42,12 +42,8 @@
 """
 
 # Standard libraries
-<<<<<<< HEAD
+from datetime import datetime
 import copy
-import datetime
-=======
-from datetime import datetime
->>>>>>> a4be0a7e
 import json
 import logging
 import os
@@ -199,25 +195,11 @@
         # Iterate through data and save each record to the database
         for finding in findings_data:
             # Replace or rename fields from replacement file
-<<<<<<< HEAD
-            for field in replacement_fields:
-                if field in item.keys():
-                    if replacement_fields[field]:
-                        item[replacement_fields[field]] = item[field]
-                    item.pop(field, None)
-
-            # Grab RVA ID from filename
-            item["RVA ID"] = rvaId
-
-            # Remove JSON objects that have fieldnames that don't exist in the collection
-            valid = True
-            for key in item.keys():
-                if key not in unique_collection_fields:
-                    logging.info(
-                        f"Object fieldname {key} not recognized, skipping record: {item}..."
-                    )
-                    valid = False
-                    break
+            for field in field_map_dict:
+                if field in finding.keys():
+                    if field_map_dict[field]:
+                        finding[field_map_dict[field]] = finding[field]
+                    finding.pop(field, None)
 
             # Validate and Correct RV Number (if needed)
             # Skips record if RV number is invalid
@@ -229,32 +211,18 @@
             #     characters as numbers and remove
             #     unnecessary zeros. This will validate
             #     text values with multiple leading zeros.
-            correctedRv = copy.deepcopy(item["RVA ID"])
+            correctedRv = copy.deepcopy(finding["RVA ID"])
             if correctedRv:
                 isValid = re.search(r"RV\\d{4,0}", correctedRv)
                 if isValid:
                     matchedRv = isValid.group()
                     matchedRvNumber = matchedRv.replace("RV", "")
                     if matchedRvNumber.isnumeric():
-                        item["RVA ID"] = "{:04d}".format(int(matchedRvNumber))
+                        finding["RVA ID"] = "{:04d}".format(int(matchedRvNumber))
                 else:
-                    rvaId = item["RVA ID"]
+                    rvaId = finding["RVA ID"]
                     logging.warn(f"Invalid RV Number '{rvaId}' was found!")
                     raise Exception(f"Invalid RV Number '{rvaId}' was found!")
-
-            # De-dup (RVA ID and NCATS ID and severity) - Skip duplicate records
-            if (
-                "RVA ID" in item.keys()
-                and "NCATS ID" in item.keys()
-                and "Severity" in item.keys()
-            ):
-                results = db.testTable.find_one(
-=======
-            for field in field_map_dict:
-                if field in finding.keys():
-                    if field_map_dict[field]:
-                        finding[field_map_dict[field]] = finding[field]
-                    finding.pop(field, None)
 
             # Only process appropriate findings records.
             if "RVA ID" in finding.keys() and "NCATS ID" in finding.keys():
@@ -263,7 +231,6 @@
                 # If the finding already exists, update it with new data.
                 # Otherwise insert it as a new document (upsert=True).
                 db.findings.find_one_and_update(
->>>>>>> a4be0a7e
                     {
                         "RVA ID": finding["RVA ID"],
                         "NCATS ID": finding["NCATS ID"],
