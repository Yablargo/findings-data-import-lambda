"""
This is the setup module for the findings data import lambda.

Based on:

- https://packaging.python.org/distributing/
- https://github.com/pypa/sampleproject/blob/master/setup.py
- https://blog.ionelmc.ro/2014/05/25/python-packaging/#the-structure
"""

# Standard Python Libraries
import codecs
from glob import glob
from os.path import abspath, basename, dirname, join, splitext

# Third-Party Libraries
from setuptools import find_packages, setup


def readme():
    """Read in and return the contents of the project's README.md file."""
    with open("README.md", encoding="utf-8") as f:
        return f.read()


# Below two methods were pulled from:
# https://packaging.python.org/guides/single-sourcing-package-version/
def read(rel_path):
    """Open a file for reading from a given relative path."""
    here = abspath(dirname(__file__))
    with codecs.open(join(here, rel_path), "r") as fp:
        return fp.read()


def get_version(version_file):
    """Extract a version number from the given file path."""
    for line in read(version_file).splitlines():
        if line.startswith("__version__"):
            delim = '"' if '"' in line else "'"
            return line.split(delim)[1]
    raise RuntimeError("Unable to find version string.")


setup(
    name="fdi",
    # Versions should comply with PEP440
    version=get_version("fdi/_version.py"),
    description="Ingest data to a Mongo database",
    long_description=readme(),
    long_description_content_type="text/markdown",
<<<<<<< HEAD
    # NCATS "homepage"
    url="https://www.us-cert.gov/resources/ncats",
    # The project's main homepage
    download_url="https://github.com/cisagov/findings-data-import-lambda",
=======
    # Landing page for CISA's cybersecurity mission
    url="https://www.cisa.gov/cybersecurity",
    # Additional URLs for this project per
    # https://packaging.python.org/guides/distributing-packages-using-setuptools/#project-urls
    project_urls={
        "Source": "https://github.com/cisagov/skeleton-aws-lambda",
        "Tracker": "https://github.com/cisagov/skeleton-aws-lambda/issues",
    },
>>>>>>> d0657689
    # Author details
    author="Cybersecurity and Infrastructure Security Agency",
    author_email="github@cisa.dhs.gov",
    license="License :: CC0 1.0 Universal (CC0 1.0) Public Domain Dedication",
    # See https://pypi.python.org/pypi?%3Aaction=list_classifiers
    classifiers=[
        # How mature is this project? Common values are
        #   3 - Alpha
        #   4 - Beta
        #   5 - Production/Stable
        "Development Status :: 3 - Alpha",
        # Indicate who your project is intended for
        "Intended Audience :: Developers",
        # Pick your license as you wish (should match "license" above)
        "License :: CC0 1.0 Universal (CC0 1.0) Public Domain Dedication",
        # Specify the Python versions you support here. In particular, ensure
        # that you indicate whether you support Python 2, Python 3 or both.
        "Programming Language :: Python :: 3",
        "Programming Language :: Python :: 3.6",
        "Programming Language :: Python :: 3.7",
        "Programming Language :: Python :: 3.8",
        "Programming Language :: Python :: 3.9",
    ],
    python_requires=">=3.6",
    # What does your project relate to?
    keywords="fdi ingest lambda",
    packages=find_packages(where="."),
    py_modules=[splitext(basename(path))[0] for path in glob("fdi/*.py")],
    install_requires=["boto3", "botocore", "docopt", "pymongo", "setuptools >= 24.2.0"],
    extras_require={
        "test": [
            "coverage",
            # coveralls 1.11.0 added a service number for calls from
            # GitHub Actions. This caused a regression which resulted in a 422
            # response from the coveralls API with the message:
            # Unprocessable Entity for url: https://coveralls.io/api/v1/jobs
            # 1.11.1 fixed this issue, but to ensure expected behavior we'll pin
            # to never grab the regression version.
            "coveralls != 1.11.0",
            "pre-commit",
            "pytest-cov",
            "pytest",
        ]
    },
    # Conveniently allows one to run the CLI tool as `fdi`
    entry_points={"console_scripts": ["fdi = fdi.findings_data_import:main"]},
)<|MERGE_RESOLUTION|>--- conflicted
+++ resolved
@@ -48,21 +48,14 @@
     description="Ingest data to a Mongo database",
     long_description=readme(),
     long_description_content_type="text/markdown",
-<<<<<<< HEAD
-    # NCATS "homepage"
-    url="https://www.us-cert.gov/resources/ncats",
-    # The project's main homepage
-    download_url="https://github.com/cisagov/findings-data-import-lambda",
-=======
     # Landing page for CISA's cybersecurity mission
     url="https://www.cisa.gov/cybersecurity",
     # Additional URLs for this project per
     # https://packaging.python.org/guides/distributing-packages-using-setuptools/#project-urls
     project_urls={
-        "Source": "https://github.com/cisagov/skeleton-aws-lambda",
-        "Tracker": "https://github.com/cisagov/skeleton-aws-lambda/issues",
+        "Source": "https://github.com/cisagov/findings-data-import-lambda",
+        "Tracker": "https://github.com/cisagov/findings-data-import-lambda/issues",
     },
->>>>>>> d0657689
     # Author details
     author="Cybersecurity and Infrastructure Security Agency",
     author_email="github@cisa.dhs.gov",
