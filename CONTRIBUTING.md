# Welcome #

We're so glad you're thinking about contributing to this open source
project!  If you're unsure or afraid of anything, just ask or submit
the issue or pull request anyway.  The worst that can happen is that
you'll be politely asked to change something.  We appreciate any sort
of contribution, and don't want a wall of rules to get in the way of
that.

Before contributing, we encourage you to read our CONTRIBUTING policy
(you are here), our [LICENSE](LICENSE), and our [README](README.md),
all of which should be in this repository.

## Issues ##

If you want to report a bug or request a new feature, the most direct
method is to [create an
<<<<<<< HEAD
issue](https://github.com/cisagov/findings-data-import-lambda/issues) in this
=======
issue](https://github.com/cisagov/skeleton-aws-lambda-python/issues) in this
>>>>>>> 4ed8f0a3
repository.  We recommend that you first search through existing
issues (both open and closed) to check if your particular issue has
already been reported.  If it has then you might want to add a comment
to the existing issue.  If it hasn't then feel free to create a new
one.

## Pull requests ##

If you choose to [submit a pull
<<<<<<< HEAD
request](https://github.com/cisagov/findings-data-import-lambda/pulls),
you will notice that our continuous integration (CI) system runs a fairly
=======
request](https://github.com/cisagov/skeleton-aws-lambda-python/pulls), you will
notice that our continuous integration (CI) system runs a fairly
>>>>>>> 4ed8f0a3
extensive set of linters and syntax checkers.  Your pull request may
fail these checks, and that's OK.  If you want you can stop there and
wait for us to make the necessary corrections to ensure your code
passes the CI checks.

If you want to make the changes yourself, or if you want to become a
regular contributor, then you will want to set up
[pre-commit](https://pre-commit.com/) on your local machine.  Once you
do that, the CI checks will run locally before you even write your
commit message.  This speeds up your development cycle considerably.

### Setting up pre-commit ###

There are a few ways to do this, but we prefer to use
[`pyenv`](https://github.com/pyenv/pyenv) and
[`pyenv-virtualenv`](https://github.com/pyenv/pyenv-virtualenv) to
create and manage a Python virtual environment specific to this
project.

If you already have `pyenv` and `pyenv-virtualenv` configured you can
take advantage of the `setup-env` tool in this repo to automate the
entire environment configuration process.

```console
./setup-env
```

Otherwise, follow the steps below to manually configure your
environment.

#### Installing and using `pyenv` and `pyenv-virtualenv` ####

On the Mac, we recommend installing [brew](https://brew.sh/).  Then
installation is as simple as `brew install pyenv pyenv-virtualenv` and
adding this to your profile:

```bash
export PYENV_ROOT="$HOME/.pyenv"
export PATH="$PYENV_ROOT/bin:$PATH"
eval "$(pyenv init --path)"
eval "$(pyenv init -)"
eval "$(pyenv virtualenv-init -)"
```

For Linux, Windows Subsystem for Linux (WSL), or on the Mac (if you
don't want to use `brew`) you can use
[pyenv/pyenv-installer](https://github.com/pyenv/pyenv-installer) to
install the necessary tools. Before running this ensure that you have
installed the prerequisites for your platform according to the
[`pyenv` wiki
page](https://github.com/pyenv/pyenv/wiki/common-build-problems).

On WSL you should treat your platform as whatever Linux distribution
you've chosen to install.

Once you have installed `pyenv` you will need to add the following
lines to your `.bash_profile` (or `.profile`):

```bash
export PYENV_ROOT="$HOME/.pyenv"
export PATH="$PYENV_ROOT/bin:$PATH"
eval "$(pyenv init --path)"
```

and then add the following lines to your `.bashrc`:

```bash
eval "$(pyenv init -)"
eval "$(pyenv virtualenv-init -)"
```

If you want more information about setting up `pyenv` once installed, please run

```console
pyenv init
```

and

```console
pyenv virtualenv-init
```

for the current configuration instructions.

If you are using a shell other than `bash` you should follow the
instructions that the `pyenv-installer` script outputs.

You will need to reload your shell for these changes to take effect so
you can begin to use `pyenv`.

For a list of Python versions that are already installed and ready to
use with `pyenv`, use the command `pyenv versions`.  To see a list of
the Python versions available to be installed and used with `pyenv`
use the command `pyenv install --list`.  You can read more
[here](https://github.com/pyenv/pyenv/blob/master/COMMANDS.md) about
the many things that `pyenv` can do.  See
[here](https://github.com/pyenv/pyenv-virtualenv#usage) for the
additional capabilities that pyenv-virtualenv adds to the `pyenv`
command.

#### Creating the Python virtual environment ####

Once `pyenv` and `pyenv-virtualenv` are installed on your system, you
can create and configure the Python virtual environment with these
commands:

```console
<<<<<<< HEAD
cd findings-data-import-lambda
pyenv virtualenv <python_version_to_use> findings-data-import-lambda
pyenv local findings-data-import-lambda
=======
cd skeleton-aws-lambda-python
pyenv virtualenv <python_version_to_use> skeleton-aws-lambda-python
pyenv local skeleton-aws-lambda-python
>>>>>>> 4ed8f0a3
pip install --requirement requirements-dev.txt
```

#### Installing the pre-commit hook ####

Now setting up pre-commit is as simple as:

```console
pre-commit install
```

At this point the pre-commit checks will run against any files that
you attempt to commit.  If you want to run the checks against the
entire repo, just execute `pre-commit run --all-files`.

### Running unit and system tests ###

In addition to the pre-commit checks the CI system will run the suite
of unit and system tests that are included with this project.  To run
these tests locally execute `pytest` from the root of the project.

We encourage any updates to these tests to improve the overall code
coverage.  If your pull request adds new functionality we would
appreciate it if you extend existing test cases, or add new ones to
exercise the newly added code.

## Public domain ##

This project is in the public domain within the United States, and
copyright and related rights in the work worldwide are waived through
the [CC0 1.0 Universal public domain
dedication](https://creativecommons.org/publicdomain/zero/1.0/).

All contributions to this project will be released under the CC0
dedication. By submitting a pull request, you are agreeing to comply
with this waiver of copyright interest.<|MERGE_RESOLUTION|>--- conflicted
+++ resolved
@@ -15,11 +15,7 @@
 
 If you want to report a bug or request a new feature, the most direct
 method is to [create an
-<<<<<<< HEAD
 issue](https://github.com/cisagov/findings-data-import-lambda/issues) in this
-=======
-issue](https://github.com/cisagov/skeleton-aws-lambda-python/issues) in this
->>>>>>> 4ed8f0a3
 repository.  We recommend that you first search through existing
 issues (both open and closed) to check if your particular issue has
 already been reported.  If it has then you might want to add a comment
@@ -29,13 +25,8 @@
 ## Pull requests ##
 
 If you choose to [submit a pull
-<<<<<<< HEAD
-request](https://github.com/cisagov/findings-data-import-lambda/pulls),
-you will notice that our continuous integration (CI) system runs a fairly
-=======
-request](https://github.com/cisagov/skeleton-aws-lambda-python/pulls), you will
-notice that our continuous integration (CI) system runs a fairly
->>>>>>> 4ed8f0a3
+request](https://github.com/cisagov/findings-data-import-lambda/pulls), you
+will notice that our continuous integration (CI) system runs a fairly
 extensive set of linters and syntax checkers.  Your pull request may
 fail these checks, and that's OK.  If you want you can stop there and
 wait for us to make the necessary corrections to ensure your code
@@ -144,15 +135,9 @@
 commands:
 
 ```console
-<<<<<<< HEAD
 cd findings-data-import-lambda
 pyenv virtualenv <python_version_to_use> findings-data-import-lambda
 pyenv local findings-data-import-lambda
-=======
-cd skeleton-aws-lambda-python
-pyenv virtualenv <python_version_to_use> skeleton-aws-lambda-python
-pyenv local skeleton-aws-lambda-python
->>>>>>> 4ed8f0a3
 pip install --requirement requirements-dev.txt
 ```
 
