--- conflicted
+++ resolved
@@ -19,7 +19,7 @@
           - --allow-missing-credentials
       - id: detect-private-key
       - id: end-of-file-fixer
-        exclude: 'files/(issue|motd)|.vscode/'
+        exclude: files/(issue|motd)
       - id: mixed-line-ending
         args:
           - --fix=lf
@@ -81,27 +81,11 @@
       - id: shell-lint
 
   # Python hooks
-<<<<<<< HEAD
-  # Run bandit on "tests" tree with a configuration
-=======
   # Run bandit on the tests directory with a custom configuration
->>>>>>> 4ed8f0a3
   - repo: https://github.com/PyCQA/bandit
     rev: 1.7.4
     hooks:
       - id: bandit
-<<<<<<< HEAD
-        name: bandit (tests tree)
-        files: tests
-        args:
-          - --config=.bandit.yml
-  # Run bandit everything but tests directory
-  - repo: https://github.com/PyCQA/bandit
-    rev: 1.7.0
-    hooks:
-      - id: bandit
-        name: bandit (everything else)
-=======
         name: bandit (tests directory)
         files: tests
         args:
@@ -112,7 +96,6 @@
     hooks:
       - id: bandit
         name: bandit (everything but the tests directory)
->>>>>>> 4ed8f0a3
         exclude: tests
   - repo: https://github.com/psf/black
     rev: 22.10.0
