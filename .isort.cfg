--- conflicted
+++ resolved
@@ -6,13 +6,5 @@
 import_heading_thirdparty=Third-Party Libraries
 import_heading_firstparty=cisagov Libraries
 
-<<<<<<< HEAD
-# Should be auto-populated by seed-isort-config hook
-known_third_party=docopt,pkg_resources,pytest,schema,setuptools
-# These must be manually set to correctly separate them from third party libraries
-known_first_party=example
-
-=======
->>>>>>> 4d88e06e
 # Run isort under the black profile to align with our other Python linting
 profile=black