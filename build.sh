#!/usr/bin/env bash

set -o nounset
set -o errexit
set -o pipefail

# Check for required external programs. If any are missing output a list of all
# requirements and then exit.
function check_dependencies {
  required_tools="pip python zip"
  for tool in $required_tools
  do
    if [ -z "$(command -v "$tool")" ]
    then
      echo "This script requires the following tools to run:"
      for item in $required_tools
      do
        echo "- $item"
      done
      exit 1
    fi
  done
}

check_dependencies

PY_VERSION="${BUILD_PY_VERSION:-3.8}"
# Use the current directory name
FILE_NAME="${BUILD_FILE_NAME:-${PWD##*/}}"

###
# Define the name of the Lambda zip file being produced.
###
<<<<<<< HEAD
ZIP_FILE=findings-data-import.zip
=======
ZIP_FILE="${FILE_NAME}.zip"
>>>>>>> 1f15ee7c

###
# Set up the Python virtual environment.
# We use --system-site-packages so the venv has access to the packages already
# installed in the container to avoid duplicating what will be available in the
# lambda environment on AWS.
###
VENV_DIR="/venv"
python -m venv --system-site-packages "$VENV_DIR"

# Here shellcheck complains because it can't follow the dynamic path.
# The path doesn't even exist until runtime, so we must disable that
# check.
#
# shellcheck disable=1090
source "$VENV_DIR/bin/activate"

###
# Upgrade pip.
###
pip install --upgrade pip

###
# Install local findings data import (fdi) module and requirements.
###
pip install --requirement requirements.txt

###
# Leave the Python virtual environment.
#
# Note that we have to turn off nounset before running deactivate,
# since otherwise we get an error that states "/venv/bin/activate:
# line 31: $1: unbound variable".
###
set +o nounset
deactivate
set -o nounset

###
# Set up the build directory.
###
BUILD_DIR=/build

###
# Copy all packages, including any hidden dotfiles. Also copy the
# local fdi package and the lambda handler.
###
<<<<<<< HEAD
cp -rT $VENV_DIR/lib/python3.8/site-packages/ $BUILD_DIR
cp -rT $VENV_DIR/lib64/python3.8/site-packages/ $BUILD_DIR
cp -r fdi $BUILD_DIR
cp lambda_handler.py $BUILD_DIR
=======
cp --recursive --no-target-directory "$VENV_DIR/lib/python$PY_VERSION/site-packages/" "$BUILD_DIR"
cp --recursive --no-target-directory "$VENV_DIR/lib64/python$PY_VERSION/site-packages/" "$BUILD_DIR"
cp --recursive eal "$BUILD_DIR"
cp lambda_handler.py "$BUILD_DIR"
>>>>>>> 1f15ee7c

###
# Zip it all up.
###
OUTPUT_DIR="/output"
if [ ! -d "$OUTPUT_DIR" ]
then
    mkdir "$OUTPUT_DIR"
fi

if [ -e "$OUTPUT_DIR/$ZIP_FILE" ]
then
    rm "$OUTPUT_DIR/$ZIP_FILE"
fi

cd $BUILD_DIR
# Recursively (-r) add the current directory to the specified output filename
# using maximum compression (-9) without informational message (-q).
zip -rq9 "$OUTPUT_DIR/$ZIP_FILE" .<|MERGE_RESOLUTION|>--- conflicted
+++ resolved
@@ -31,11 +31,7 @@
 ###
 # Define the name of the Lambda zip file being produced.
 ###
-<<<<<<< HEAD
-ZIP_FILE=findings-data-import.zip
-=======
 ZIP_FILE="${FILE_NAME}.zip"
->>>>>>> 1f15ee7c
 
 ###
 # Set up the Python virtual environment.
@@ -83,17 +79,10 @@
 # Copy all packages, including any hidden dotfiles. Also copy the
 # local fdi package and the lambda handler.
 ###
-<<<<<<< HEAD
-cp -rT $VENV_DIR/lib/python3.8/site-packages/ $BUILD_DIR
-cp -rT $VENV_DIR/lib64/python3.8/site-packages/ $BUILD_DIR
-cp -r fdi $BUILD_DIR
-cp lambda_handler.py $BUILD_DIR
-=======
 cp --recursive --no-target-directory "$VENV_DIR/lib/python$PY_VERSION/site-packages/" "$BUILD_DIR"
 cp --recursive --no-target-directory "$VENV_DIR/lib64/python$PY_VERSION/site-packages/" "$BUILD_DIR"
-cp --recursive eal "$BUILD_DIR"
+cp --recursive fdi "$BUILD_DIR"
 cp lambda_handler.py "$BUILD_DIR"
->>>>>>> 1f15ee7c
 
 ###
 # Zip it all up.
