--- conflicted
+++ resolved
@@ -1,24 +1,14 @@
-<<<<<<< HEAD
-=======
 # This file specifies intentionally untracked files that Git should ignore.
 # Files already tracked by Git are not affected.
 # See: https://git-scm.com/docs/gitignore
 
 ## Project Specific ##
-skeleton-aws-lambda.zip
+findings-data-import.zip
 
 ## Python ##
->>>>>>> 9c2af764
 __pycache__
 .coverage
-.DS_Store
 .mypy_cache
 .pytest_cache
 .python-version
-<<<<<<< HEAD
-.vscode
-*.egg-info
-findings-data-import.zip
-=======
-*.egg-info
->>>>>>> 9c2af764
+*.egg-info