---
name: build

on:
  push:
  pull_request:
  repository_dispatch:
    types: [apb]

env:
  CURL_CACHE_DIR: ~/.cache/curl
  DEFAULT_ARTIFACT_NAME: lambda_build.zip
  PIP_CACHE_DIR: ~/.cache/pip
  PRE_COMMIT_CACHE_DIR: ~/.cache/pre-commit
  RUN_TMATE: ${{ secrets.RUN_TMATE }}

jobs:
  lint:
    runs-on: ubuntu-latest
    steps:
      - id: setup-env
        uses: cisagov/setup-env-github-action@develop
      - uses: actions/checkout@v3
      - id: setup-python
        uses: actions/setup-python@v4
        with:
          python-version: "3.10"
      # We need the Go version and Go cache location for the actions/cache step,
      # so the Go installation must happen before that.
      - id: setup-go
        uses: actions/setup-go@v3
        with:
          go-version: "1.19"
      - name: Lookup Go cache directory
        id: go-cache
        run: |
          echo "dir=$(go env GOCACHE)" >> $GITHUB_OUTPUT
      - uses: actions/cache@v3
        env:
          BASE_CACHE_KEY: "${{ github.job }}-${{ runner.os }}-\
            py${{ steps.setup-python.outputs.python-version }}-\
            go${{ steps.setup-go.outputs.go-version }}-\
            packer${{ steps.setup-env.outputs.packer-version }}-\
            tf${{ steps.setup-env.outputs.terraform-version }}-"
        with:
          # Note that the .terraform directory IS NOT included in the
          # cache because if we were caching, then we would need to use
          # the `-upgrade=true` option. This option blindly pulls down the
          # latest modules and providers instead of checking to see if an
          # update is required. That behavior defeats the benefits of caching.
          # so there is no point in doing it for the .terraform directory.
          path: |
            ${{ env.PIP_CACHE_DIR }}
            ${{ env.PRE_COMMIT_CACHE_DIR }}
            ${{ env.CURL_CACHE_DIR }}
            ${{ steps.go-cache.outputs.dir }}
          # We do not use '**/setup.py' in the cache key so only the 'setup.py'
          # file in the root of the repository is used. This is in case a Python
          # package were to have a 'setup.py' as part of its internal codebase.
          key: "${{ env.BASE_CACHE_KEY }}\
            ${{ hashFiles('**/requirements-test.txt') }}-\
            ${{ hashFiles('**/requirements.txt') }}-\
            ${{ hashFiles('**/.pre-commit-config.yaml') }}-\
            ${{ hashFiles('setup.py') }}"
          restore-keys: |
            ${{ env.BASE_CACHE_KEY }}
      - name: Setup curl cache
        run: mkdir -p ${{ env.CURL_CACHE_DIR }}
      - name: Install Packer
        env:
          PACKER_VERSION: ${{ steps.setup-env.outputs.packer-version }}
        run: |
          PACKER_ZIP="packer_${PACKER_VERSION}_linux_amd64.zip"
          curl --output ${{ env.CURL_CACHE_DIR }}/"${PACKER_ZIP}" \
            --time-cond ${{ env.CURL_CACHE_DIR }}/"${PACKER_ZIP}" \
            --location \
            "https://releases.hashicorp.com/packer/${PACKER_VERSION}/${PACKER_ZIP}"
          sudo unzip -d /opt/packer \
            ${{ env.CURL_CACHE_DIR }}/"${PACKER_ZIP}"
          sudo mv /usr/local/bin/packer /usr/local/bin/packer-default
          sudo ln -s /opt/packer/packer /usr/local/bin/packer
      - uses: hashicorp/setup-terraform@v2
        with:
          terraform_version: ${{ steps.setup-env.outputs.terraform-version }}
      - name: Install shfmt
        env:
          PACKAGE_URL: mvdan.cc/sh/v3/cmd/shfmt
          PACKAGE_VERSION: ${{ steps.setup-env.outputs.shfmt-version }}
        run: go install ${PACKAGE_URL}@${PACKAGE_VERSION}
      - name: Install Terraform-docs
        env:
          PACKAGE_URL: github.com/terraform-docs/terraform-docs
          PACKAGE_VERSION: ${{ steps.setup-env.outputs.terraform-docs-version }}
        run: go install ${PACKAGE_URL}@${PACKAGE_VERSION}
      - name: Install dependencies
        run: |
          python -m pip install --upgrade pip
          pip install --upgrade --requirement requirements-test.txt
      - name: Set up pre-commit hook environments
        run: pre-commit install-hooks
      - name: Run pre-commit on all files
        run: pre-commit run --all-files
      - name: Setup tmate debug session
        uses: mxschmitt/action-tmate@v3
        if: env.RUN_TMATE
  test:
    runs-on: ubuntu-latest
<<<<<<< HEAD
    strategy:
      matrix:
        python-version:
          - 3.6
          - 3.7
          - 3.8
          - 3.9
    steps:
      - uses: actions/checkout@v2
      - id: setup-python
        uses: actions/setup-python@v2
        with:
          python-version: ${{ matrix.python-version }}
      - uses: actions/cache@v2
=======
    needs: lint
    steps:
      - id: setup-env
        uses: cisagov/setup-env-github-action@develop
      - uses: actions/checkout@v3
      - id: setup-python
        uses: actions/setup-python@v4
        with:
          python-version: "3.10"
      - uses: actions/cache@v3
>>>>>>> 4ed8f0a3
        env:
          BASE_CACHE_KEY: "${{ github.job }}-${{ runner.os }}-\
            py${{ steps.setup-python.outputs.python-version }}-"
        with:
<<<<<<< HEAD
          path: ${{ env.PIP_CACHE_DIR }}
          # We do not use '**/setup.py' in the cache key so only the 'setup.py'
          # file in the root of the repository is used. This is in case a Python
          # package were to have a 'setup.py' as part of its internal codebase.
          key: "${{ env.BASE_CACHE_KEY }}\
            ${{ hashFiles('**/requirements-test.txt') }}-\
            ${{ hashFiles('**/requirements.txt') }}-\
            ${{ hashFiles('setup.py') }}"
=======
          path: |
            ${{ env.PIP_CACHE_DIR }}
          key: "${{ env.BASE_CACHE_KEY }}\
            ${{ hashFiles('**/requirements-test.txt') }}-\
            ${{ hashFiles('**/requirements.txt') }}"
>>>>>>> 4ed8f0a3
          restore-keys: |
            ${{ env.BASE_CACHE_KEY }}
      - name: Install dependencies
        run: |
          python -m pip install --upgrade pip
          pip install --upgrade --requirement requirements-test.txt
      - name: Run tests
        env:
<<<<<<< HEAD
          RELEASE_TAG: ${{ github.event.release.tag_name }}
        run: pytest
      - name: Upload coverage report
        run: coveralls
        env:
          COVERALLS_FLAG_NAME: "py${{ matrix.python-version }}"
          COVERALLS_PARALLEL: true
          COVERALLS_SERVICE_NAME: github
          GITHUB_TOKEN: ${{ secrets.GITHUB_TOKEN }}
        if: success()
      - name: Setup tmate debug session
        uses: mxschmitt/action-tmate@v3
        if: env.RUN_TMATE
  coveralls-finish:
    runs-on: ubuntu-latest
    needs: test
    steps:
      - uses: actions/checkout@v2
      - id: setup-python
        uses: actions/setup-python@v2
        with:
          python-version: 3.9
      - uses: actions/cache@v2
        env:
          BASE_CACHE_KEY: "${{ github.job }}-${{ runner.os }}-\
            py${{ steps.setup-python.outputs.python-version }}-"
        with:
          path: ${{ env.PIP_CACHE_DIR }}
          # We do not use '**/setup.py' in the cache key so only the 'setup.py'
          # file in the root of the repository is used. This is in case a Python
          # package were to have a 'setup.py' as part of its internal codebase.
          key: "${{ env.BASE_CACHE_KEY }}\
            ${{ hashFiles('**/requirements-test.txt') }}-\
            ${{ hashFiles('**/requirements.txt') }}-\
            ${{ hashFiles('setup.py') }}"
          restore-keys: |
            ${{ env.BASE_CACHE_KEY }}
      - name: Install dependencies
        run: |
          python -m pip install --upgrade pip
          pip install --upgrade --requirement requirements-test.txt
      - name: Finished coveralls reports
        run: coveralls --finish
        env:
          GITHUB_TOKEN: ${{ secrets.GITHUB_TOKEN }}
=======
          GITHUB_RELEASE_TAG: ${{ github.event.release.tag_name }}
        run: pytest
>>>>>>> 4ed8f0a3
      - name: Setup tmate debug session
        uses: mxschmitt/action-tmate@v3
        if: env.RUN_TMATE
  build:
    runs-on: ubuntu-latest
<<<<<<< HEAD
    needs: [lint, test]
    strategy:
      matrix:
        python-version:
          - 3.6
          - 3.7
          - 3.8
          - 3.9
    steps:
      - uses: actions/checkout@v2
      - id: setup-python
        uses: actions/setup-python@v2
        with:
          python-version: ${{ matrix.python-version }}
      - uses: actions/cache@v2
        env:
          BASE_CACHE_KEY: "${{ github.job }}-${{ runner.os }}-\
            py${{ steps.setup-python.outputs.python-version }}-"
        with:
          path: ${{ env.PIP_CACHE_DIR }}
          # We do not use '**/setup.py' in the cache key so only the 'setup.py'
          # file in the root of the repository is used. This is in case a Python
          # package were to have a 'setup.py' as part of its internal codebase.
          key: "${{ env.BASE_CACHE_KEY }}\
            ${{ hashFiles('**/requirements.txt') }}-\
            ${{ hashFiles('setup.py') }}"
          restore-keys: |
            ${{ env.BASE_CACHE_KEY }}
      - name: Install dependencies
        run: |
          python -m pip install --upgrade pip wheel
          pip install --upgrade --requirement requirements.txt
      - name: Build artifacts
        run: python3 setup.py sdist bdist_wheel
      - name: Upload artifacts
        uses: actions/upload-artifact@v2
        with:
          name: dist-${{ matrix.python-version }}
          path: dist
      - name: Setup tmate debug session
        uses: mxschmitt/action-tmate@v3
        if: env.RUN_TMATE
  build_lambda:
    runs-on: ubuntu-latest
    needs: build
    strategy:
      matrix:
        # Versions supported by AWS and lambci/lambda images
        python-version:
          - 3.6
          - 3.7
          - 3.8
    steps:
      - uses: actions/checkout@v2
      - name: Get short SHA for the commit being used
        run: |
          echo "GH_SHORT_SHA=${GITHUB_SHA::7}" >> $GITHUB_ENV
      - name: Build Docker image
        # DOCKER_BUILDKIT=1 tells Docker to use BuildKit when building the
        # image per:
        # https://docs.docker.com/develop/develop-images/build_enhancements/
        run: |
          DOCKER_BUILDKIT=1 docker-compose build \
            --build-arg PY_VERSION=${{ matrix.python-version }} \
            --build-arg FILE_NAME=${{ github.event.repository.name }}
      - name: Generate lambda zip
        run: docker-compose up
      # We have to unzip the produced lambda zip because of limitations with the
      # GitHub UI. Any files uploaded are packaged into a single zip to allow a
      # user to download the artifacts of a build. This issue:
      # https://github.com/actions/upload-artifact/issues/14
      # is the best source for possible updates. Once the UI is updated we will
      # most likely be able leverage the functionality of upload-artifact v2(+)
      # to upload a single file as an artifact. Until then we extract the
      # contents to the "lambda_zip_contents" directory to let
      # actions/upload-artifacts repackage them for availability on GitHub.
      - name: Unzip generated zip
        run: |
          unzip ${{ github.event.repository.name }}.zip \
            -d lambda_zip_contents
      - name: Upload artifacts
        uses: actions/upload-artifact@v2
=======
    needs:
      - lint
      - test
    strategy:
      matrix:
        # Python runtime versions supported by AWS
        python-version:
          - "3.7"
          - "3.8"
          - "3.9"
    steps:
      - uses: actions/checkout@v3
      - name: Get the short SHA for the commit being used
        run: |
          echo "GH_SHORT_SHA=${GITHUB_SHA::7}" >> $GITHUB_ENV
      - name: Build the base Lambda Docker image
        run: |
          docker compose build \
            --build-arg PY_VERSION=${{ matrix.python-version }} \
            build_deployment_package
      - name: Generate the Lambda deployment package
        run: docker compose up build_deployment_package
      - name: Upload the generated Lambda deployment package as an artifact
        uses: actions/upload-artifact@v3
>>>>>>> 4ed8f0a3
        with:
          name: "${{ github.event.repository.name }}-\
            py${{ matrix.python-version }}-\
            ${{ env.GH_SHORT_SHA }}"
<<<<<<< HEAD
          path: lambda_zip_contents/
=======
          path: "${{ env.DEFAULT_ARTIFACT_NAME }}"
>>>>>>> 4ed8f0a3
      - name: Setup tmate debug session
        uses: mxschmitt/action-tmate@v3
        if: env.RUN_TMATE<|MERGE_RESOLUTION|>--- conflicted
+++ resolved
@@ -54,14 +54,10 @@
             ${{ env.PRE_COMMIT_CACHE_DIR }}
             ${{ env.CURL_CACHE_DIR }}
             ${{ steps.go-cache.outputs.dir }}
-          # We do not use '**/setup.py' in the cache key so only the 'setup.py'
-          # file in the root of the repository is used. This is in case a Python
-          # package were to have a 'setup.py' as part of its internal codebase.
           key: "${{ env.BASE_CACHE_KEY }}\
             ${{ hashFiles('**/requirements-test.txt') }}-\
             ${{ hashFiles('**/requirements.txt') }}-\
-            ${{ hashFiles('**/.pre-commit-config.yaml') }}-\
-            ${{ hashFiles('setup.py') }}"
+            ${{ hashFiles('**/.pre-commit-config.yaml') }}"
           restore-keys: |
             ${{ env.BASE_CACHE_KEY }}
       - name: Setup curl cache
@@ -105,22 +101,6 @@
         if: env.RUN_TMATE
   test:
     runs-on: ubuntu-latest
-<<<<<<< HEAD
-    strategy:
-      matrix:
-        python-version:
-          - 3.6
-          - 3.7
-          - 3.8
-          - 3.9
-    steps:
-      - uses: actions/checkout@v2
-      - id: setup-python
-        uses: actions/setup-python@v2
-        with:
-          python-version: ${{ matrix.python-version }}
-      - uses: actions/cache@v2
-=======
     needs: lint
     steps:
       - id: setup-env
@@ -131,27 +111,15 @@
         with:
           python-version: "3.10"
       - uses: actions/cache@v3
->>>>>>> 4ed8f0a3
         env:
           BASE_CACHE_KEY: "${{ github.job }}-${{ runner.os }}-\
             py${{ steps.setup-python.outputs.python-version }}-"
         with:
-<<<<<<< HEAD
-          path: ${{ env.PIP_CACHE_DIR }}
-          # We do not use '**/setup.py' in the cache key so only the 'setup.py'
-          # file in the root of the repository is used. This is in case a Python
-          # package were to have a 'setup.py' as part of its internal codebase.
-          key: "${{ env.BASE_CACHE_KEY }}\
-            ${{ hashFiles('**/requirements-test.txt') }}-\
-            ${{ hashFiles('**/requirements.txt') }}-\
-            ${{ hashFiles('setup.py') }}"
-=======
           path: |
             ${{ env.PIP_CACHE_DIR }}
           key: "${{ env.BASE_CACHE_KEY }}\
             ${{ hashFiles('**/requirements-test.txt') }}-\
             ${{ hashFiles('**/requirements.txt') }}"
->>>>>>> 4ed8f0a3
           restore-keys: |
             ${{ env.BASE_CACHE_KEY }}
       - name: Install dependencies
@@ -160,145 +128,13 @@
           pip install --upgrade --requirement requirements-test.txt
       - name: Run tests
         env:
-<<<<<<< HEAD
-          RELEASE_TAG: ${{ github.event.release.tag_name }}
-        run: pytest
-      - name: Upload coverage report
-        run: coveralls
-        env:
-          COVERALLS_FLAG_NAME: "py${{ matrix.python-version }}"
-          COVERALLS_PARALLEL: true
-          COVERALLS_SERVICE_NAME: github
-          GITHUB_TOKEN: ${{ secrets.GITHUB_TOKEN }}
-        if: success()
-      - name: Setup tmate debug session
-        uses: mxschmitt/action-tmate@v3
-        if: env.RUN_TMATE
-  coveralls-finish:
-    runs-on: ubuntu-latest
-    needs: test
-    steps:
-      - uses: actions/checkout@v2
-      - id: setup-python
-        uses: actions/setup-python@v2
-        with:
-          python-version: 3.9
-      - uses: actions/cache@v2
-        env:
-          BASE_CACHE_KEY: "${{ github.job }}-${{ runner.os }}-\
-            py${{ steps.setup-python.outputs.python-version }}-"
-        with:
-          path: ${{ env.PIP_CACHE_DIR }}
-          # We do not use '**/setup.py' in the cache key so only the 'setup.py'
-          # file in the root of the repository is used. This is in case a Python
-          # package were to have a 'setup.py' as part of its internal codebase.
-          key: "${{ env.BASE_CACHE_KEY }}\
-            ${{ hashFiles('**/requirements-test.txt') }}-\
-            ${{ hashFiles('**/requirements.txt') }}-\
-            ${{ hashFiles('setup.py') }}"
-          restore-keys: |
-            ${{ env.BASE_CACHE_KEY }}
-      - name: Install dependencies
-        run: |
-          python -m pip install --upgrade pip
-          pip install --upgrade --requirement requirements-test.txt
-      - name: Finished coveralls reports
-        run: coveralls --finish
-        env:
-          GITHUB_TOKEN: ${{ secrets.GITHUB_TOKEN }}
-=======
           GITHUB_RELEASE_TAG: ${{ github.event.release.tag_name }}
         run: pytest
->>>>>>> 4ed8f0a3
       - name: Setup tmate debug session
         uses: mxschmitt/action-tmate@v3
         if: env.RUN_TMATE
   build:
     runs-on: ubuntu-latest
-<<<<<<< HEAD
-    needs: [lint, test]
-    strategy:
-      matrix:
-        python-version:
-          - 3.6
-          - 3.7
-          - 3.8
-          - 3.9
-    steps:
-      - uses: actions/checkout@v2
-      - id: setup-python
-        uses: actions/setup-python@v2
-        with:
-          python-version: ${{ matrix.python-version }}
-      - uses: actions/cache@v2
-        env:
-          BASE_CACHE_KEY: "${{ github.job }}-${{ runner.os }}-\
-            py${{ steps.setup-python.outputs.python-version }}-"
-        with:
-          path: ${{ env.PIP_CACHE_DIR }}
-          # We do not use '**/setup.py' in the cache key so only the 'setup.py'
-          # file in the root of the repository is used. This is in case a Python
-          # package were to have a 'setup.py' as part of its internal codebase.
-          key: "${{ env.BASE_CACHE_KEY }}\
-            ${{ hashFiles('**/requirements.txt') }}-\
-            ${{ hashFiles('setup.py') }}"
-          restore-keys: |
-            ${{ env.BASE_CACHE_KEY }}
-      - name: Install dependencies
-        run: |
-          python -m pip install --upgrade pip wheel
-          pip install --upgrade --requirement requirements.txt
-      - name: Build artifacts
-        run: python3 setup.py sdist bdist_wheel
-      - name: Upload artifacts
-        uses: actions/upload-artifact@v2
-        with:
-          name: dist-${{ matrix.python-version }}
-          path: dist
-      - name: Setup tmate debug session
-        uses: mxschmitt/action-tmate@v3
-        if: env.RUN_TMATE
-  build_lambda:
-    runs-on: ubuntu-latest
-    needs: build
-    strategy:
-      matrix:
-        # Versions supported by AWS and lambci/lambda images
-        python-version:
-          - 3.6
-          - 3.7
-          - 3.8
-    steps:
-      - uses: actions/checkout@v2
-      - name: Get short SHA for the commit being used
-        run: |
-          echo "GH_SHORT_SHA=${GITHUB_SHA::7}" >> $GITHUB_ENV
-      - name: Build Docker image
-        # DOCKER_BUILDKIT=1 tells Docker to use BuildKit when building the
-        # image per:
-        # https://docs.docker.com/develop/develop-images/build_enhancements/
-        run: |
-          DOCKER_BUILDKIT=1 docker-compose build \
-            --build-arg PY_VERSION=${{ matrix.python-version }} \
-            --build-arg FILE_NAME=${{ github.event.repository.name }}
-      - name: Generate lambda zip
-        run: docker-compose up
-      # We have to unzip the produced lambda zip because of limitations with the
-      # GitHub UI. Any files uploaded are packaged into a single zip to allow a
-      # user to download the artifacts of a build. This issue:
-      # https://github.com/actions/upload-artifact/issues/14
-      # is the best source for possible updates. Once the UI is updated we will
-      # most likely be able leverage the functionality of upload-artifact v2(+)
-      # to upload a single file as an artifact. Until then we extract the
-      # contents to the "lambda_zip_contents" directory to let
-      # actions/upload-artifacts repackage them for availability on GitHub.
-      - name: Unzip generated zip
-        run: |
-          unzip ${{ github.event.repository.name }}.zip \
-            -d lambda_zip_contents
-      - name: Upload artifacts
-        uses: actions/upload-artifact@v2
-=======
     needs:
       - lint
       - test
@@ -323,16 +159,11 @@
         run: docker compose up build_deployment_package
       - name: Upload the generated Lambda deployment package as an artifact
         uses: actions/upload-artifact@v3
->>>>>>> 4ed8f0a3
         with:
           name: "${{ github.event.repository.name }}-\
             py${{ matrix.python-version }}-\
             ${{ env.GH_SHORT_SHA }}"
-<<<<<<< HEAD
-          path: lambda_zip_contents/
-=======
           path: "${{ env.DEFAULT_ARTIFACT_NAME }}"
->>>>>>> 4ed8f0a3
       - name: Setup tmate debug session
         uses: mxschmitt/action-tmate@v3
         if: env.RUN_TMATE