---
name: build

on:
  push:
  pull_request:
  repository_dispatch:
    types: [apb]

env:
  PIP_CACHE_DIR: ~/.cache/pip
  PRE_COMMIT_CACHE_DIR: ~/.cache/pre-commit

jobs:
  lint:
    runs-on: ubuntu-latest
    steps:
      - uses: actions/checkout@v2
      - uses: actions/setup-python@v1
        with:
          python-version: 3.8
      - name: Store installed Python version
        run: |
          echo "::set-env name=PY_VERSION::"\
          "$(python -c "import platform;print(platform.python_version())")"
      - name: Cache pip test requirements
        uses: actions/cache@v1
        with:
          path: ${{ env.PIP_CACHE_DIR }}
          key: "${{ runner.os }}-pip-test-py${{ env.PY_VERSION }}-\
            ${{ hashFiles('**/requirements-test.txt') }}"
          restore-keys: |
            ${{ runner.os }}-pip-test-py${{ env.PY_VERSION }}-
            ${{ runner.os }}-pip-test-
            ${{ runner.os }}-pip-
      - name: Cache pre-commit hooks
        uses: actions/cache@v1
        with:
          path: ${{ env.PRE_COMMIT_CACHE_DIR }}
          key: "${{ runner.os }}-pre-commit-py${{ env.PY_VERSION }}-\
            ${{ hashFiles('**/.pre-commit-config.yaml') }}"
      - name: Install dependencies
        run: |
          python -m pip install --upgrade pip
          pip install --upgrade --requirement requirements-test.txt
      - name: Set up pre-commit hook environments
        run: pre-commit install-hooks
      - name: Run pre-commit on all files
        run: pre-commit run --all-files
  test:
    runs-on: ubuntu-latest
    strategy:
      matrix:
        python-version: [3.6, 3.7, 3.8]
    steps:
      - uses: actions/checkout@v2
      - uses: actions/setup-python@v1
        with:
          python-version: ${{ matrix.python-version }}
      - name: Cache pip test requirements
        uses: actions/cache@v1
        with:
          path: ${{ env.PIP_CACHE_DIR }}
          key: "${{ runner.os }}-pip-test-py${{ matrix.python-version }}-\
            ${{ hashFiles('**/requirements-test.txt') }}"
          restore-keys: |
            ${{ runner.os }}-pip-test-py${{ matrix.python-version }}-
            ${{ runner.os }}-pip-test-
            ${{ runner.os }}-pip-
      - name: Install dependencies
        run: |
          python -m pip install --upgrade pip
          pip install --upgrade --requirement requirements-test.txt
      - name: Run tests
        env:
          RELEASE_TAG: ${{ github.event.release.tag_name }}
        run: pytest
      - name: Upload coverage report
        run: coveralls
        env:
          COVERALLS_REPO_TOKEN: ${{ secrets.COVERALLS_REPO_TOKEN }}
        if: success()
  build:
    runs-on: ubuntu-latest
    needs: [lint, test]
    strategy:
      matrix:
        python-version: [3.6, 3.7, 3.8]
    steps:
      - uses: actions/checkout@v2
      - uses: actions/setup-python@v1
        with:
          python-version: ${{ matrix.python-version }}
      - name: Cache pip build requirements
        uses: actions/cache@v1
        with:
          path: ${{ env.PIP_CACHE_DIR }}
          key: "${{ runner.os }}-pip-build-py${{ matrix.python-version }}-\
            ${{ hashFiles('**/requirements.txt') }}"
          restore-keys: |
            ${{ runner.os }}-pip-build-py${{ matrix.python-version }}-
            ${{ runner.os }}-pip-build-
            ${{ runner.os }}-pip-
      - name: Install dependencies
        run: |
          python -m pip install --upgrade pip wheel
          pip install --upgrade --requirement requirements.txt
      - name: Build environment
        run: docker-compose build
      - name: Generate lambda zip
        run: docker-compose up
      # We have to unzip the produced lambda zip because the upload-artifact
      # action will compress whatever is at/in the provided path. This results
      # in a zipped zip file.
      - name: Unzip produced zip
        run: unzip skeleton-aws-lambda.zip -d lambda_zip_contents
      - name: Upload artifacts
        uses: actions/upload-artifact@v1
        with:
<<<<<<< HEAD
          name: skeleton-aws-lambda
          path: lambda_zip_contents/
=======
          name: dist-${{ matrix.python-version }}
          path: dist
>>>>>>> 2915b78f
<|MERGE_RESOLUTION|>--- conflicted
+++ resolved
@@ -83,22 +83,23 @@
   build:
     runs-on: ubuntu-latest
     needs: [lint, test]
-    strategy:
-      matrix:
-        python-version: [3.6, 3.7, 3.8]
     steps:
       - uses: actions/checkout@v2
       - uses: actions/setup-python@v1
         with:
-          python-version: ${{ matrix.python-version }}
+          python-version: 3.8
+      - name: Store installed Python version
+        run: |
+          echo "::set-env name=PY_VERSION::"\
+          "$(python -c "import platform;print(platform.python_version())")"
       - name: Cache pip build requirements
         uses: actions/cache@v1
         with:
           path: ${{ env.PIP_CACHE_DIR }}
-          key: "${{ runner.os }}-pip-build-py${{ matrix.python-version }}-\
+          key: "${{ runner.os }}-pip-build-py${{ env.PY_VERSION }}-\
             ${{ hashFiles('**/requirements.txt') }}"
           restore-keys: |
-            ${{ runner.os }}-pip-build-py${{ matrix.python-version }}-
+            ${{ runner.os }}-pip-build-py${{ env.PY_VERSION }}-
             ${{ runner.os }}-pip-build-
             ${{ runner.os }}-pip-
       - name: Install dependencies
@@ -117,10 +118,5 @@
       - name: Upload artifacts
         uses: actions/upload-artifact@v1
         with:
-<<<<<<< HEAD
           name: skeleton-aws-lambda
-          path: lambda_zip_contents/
-=======
-          name: dist-${{ matrix.python-version }}
-          path: dist
->>>>>>> 2915b78f
+          path: lambda_zip_contents/