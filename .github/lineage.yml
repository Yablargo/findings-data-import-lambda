--- conflicted
+++ resolved
@@ -1,9 +1,5 @@
 ---
 lineage:
   skeleton:
-<<<<<<< HEAD
     remote-url: https://github.com/cisagov/skeleton-aws-lambda.git
-=======
-    remote-url: https://github.com/cisagov/skeleton-python-library.git
-version: '1'
->>>>>>> 4fd8a8a5
+version: '1'